--- conflicted
+++ resolved
@@ -11,11 +11,7 @@
 	"github.com/wmnsk/gopcua/datatypes"
 )
 
-<<<<<<< HEAD
 // TimestampsToReturn is an enumeration that specifies the Timestamp Attributes to be
-=======
-// The TimestampsToReturn is an enumeration that specifies the Timestamp Attributes to be
->>>>>>> 602cc549
 // transmitted for MonitoredItems or Nodes in Read and HistoryRead.
 //
 // Specification: Part 4, 7.35
